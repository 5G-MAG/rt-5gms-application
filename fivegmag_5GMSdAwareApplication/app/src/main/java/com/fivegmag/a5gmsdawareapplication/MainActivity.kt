/*
License: 5G-MAG Public License (v1.0)
Author: Daniel Silhavy
Copyright: (C) 2023 Fraunhofer FOKUS
For full license terms please see the LICENSE file distributed with this
program. If this file is missing then the license can be retrieved from
https://drive.google.com/file/d/1cinCiA778IErENZ3JN52VFW-1ffHpx7Z/view
*/

package com.fivegmag.a5gmsdawareapplication

import android.Manifest
import android.app.AlertDialog
import android.content.Intent
import android.content.pm.PackageManager
import android.net.Uri
import android.os.Bundle
import android.text.Html
import android.util.Log
import android.view.LayoutInflater
import android.view.Menu
import android.view.MenuItem
import android.view.View
import android.widget.AdapterView
import android.widget.ArrayAdapter
import android.widget.Button
import android.widget.Spinner
import android.widget.TextView
import androidx.activity.result.contract.ActivityResultContracts
import com.google.android.gms.oss.licenses.OssLicensesMenuActivity
import androidx.appcompat.app.AppCompatActivity
import androidx.core.app.ActivityCompat
import androidx.media3.common.util.UnstableApi
import com.fivegmag.a5gmscommonlibrary.models.EntryPoint
import com.fivegmag.a5gmscommonlibrary.models.M8Model
import com.fivegmag.a5gmscommonlibrary.models.ServiceListEntry
import com.fivegmag.a5gmsdawareapplication.network.M8InterfaceApi
import com.fivegmag.a5gmsmediastreamhandler.player.exoplayer.ExoPlayerAdapter
import com.fivegmag.a5gmsmediastreamhandler.MediaSessionHandlerAdapter
import androidx.media3.ui.PlayerView
import kotlinx.serialization.json.*
import okhttp3.ResponseBody
import org.greenrobot.eventbus.EventBus
import retrofit2.Call
import retrofit2.Callback
import retrofit2.Response
import retrofit2.Retrofit
import retrofit2.converter.gson.GsonConverterFactory
import java.io.InputStream
import java.net.URI
import java.util.*
import com.fivegmag.a5gmscommonlibrary.helpers.Utils

const val TAG_AWARE_APPLICATION = "5GMS Aware Application"

@UnstableApi
class MainActivity : AppCompatActivity(), AdapterView.OnItemSelectedListener {
<<<<<<< HEAD

    private val mediaSessionHandlerAdapter = MediaSessionHandlerAdapter()
=======
    private val mediaSessionHandlerAdapter = MediaSessionHandlerAdapter()
    private val exoPlayerAdapter = ExoPlayerAdapter()
>>>>>>> 89ca861f
    private val mediaStreamHandlerEventHandler = MediaStreamHandlerEventHandler()
    private var currentSelectedStreamIndex: Int = 0
    private lateinit var exoPlayerAdapter: ExoPlayerAdapter
    private lateinit var currentSelectedM8Key: String
    private lateinit var m8InterfaceApi: M8InterfaceApi
    private lateinit var m8Data: M8Model
    private lateinit var exoPlayerView: PlayerView
    private lateinit var configProperties: Properties

    override fun onCreate(savedInstanceState: Bundle?) {
        super.onCreate(savedInstanceState)
        setContentView(R.layout.activity_main)
        requestUserPermissions()
    }

    override fun onCreateOptionsMenu(menu: Menu): Boolean {
        menuInflater.inflate(R.menu.menu_main, menu)
        return true
    }

    override fun onOptionsItemSelected(item: MenuItem): Boolean {
        when (item.itemId) {
            R.id.actionLicense -> {
                val dialogView = LayoutInflater.from(this).inflate(R.layout.activity_license, null)
                val textView = dialogView.findViewById<TextView>(R.id.licenseTextView)
                val formattedText = getString(R.string.license_text)
                textView.text = Html.fromHtml(formattedText, Html.FROM_HTML_MODE_LEGACY)
                val builder = AlertDialog.Builder(this)
                    .setView(dialogView)
                    .setPositiveButton("OK") { dialog, _ ->
                        dialog.dismiss()
                    }
                val dialog = builder.create()
                dialog.show()
                return true
            }

            R.id.actionAbout -> {
                val dialogView = LayoutInflater.from(this).inflate(R.layout.activity_about, null)
                addVersionNumber(dialogView)
                setClickListeners(dialogView)
                formatAboutText(dialogView)
                val builder = AlertDialog.Builder(this)
                    .setView(dialogView)
                    .setPositiveButton("OK") { dialog, _ ->
                        dialog.dismiss()
                    }
                val dialog = builder.create()
                dialog.show()
                return true
            }

            R.id.actionAttribution -> {
                OssLicensesMenuActivity.setActivityTitle(getString(R.string.action_attribution_notice))
                val licensesIntent = Intent(this, OssLicensesMenuActivity::class.java)
                startActivity(licensesIntent)
                return true
            }
        }
        return super.onOptionsItemSelected(item)
    }

    private fun addVersionNumber(dialogView: View) {
        val packageInfo = packageManager.getPackageInfo(packageName, 0)
        val versionName = packageInfo.versionName
        val versionTextView = dialogView.findViewById<TextView>(R.id.versionNumberView)
        val versionText = getString(R.string.version_text_field, versionName)
        versionTextView.text = versionText
    }

    private fun setClickListeners(dialogView: View) {

        val githubTextView = dialogView.findViewById<TextView>(R.id.githubLink)
        githubTextView.setOnClickListener {
            val url = getString(R.string.github_url)
            val intent = Intent(Intent.ACTION_VIEW, Uri.parse(url))
            startActivity(intent)
        }

        val twitterTextView = dialogView.findViewById<TextView>(R.id.twitterLink)
        twitterTextView.setOnClickListener {
            val url = getString(R.string.twitter_url)
            val intent = Intent(Intent.ACTION_VIEW, Uri.parse(url))
            startActivity(intent)
        }

        val linkedInView = dialogView.findViewById<TextView>(R.id.linkedInLink)
        linkedInView.setOnClickListener {
            val url = getString(R.string.linked_in_url)
            val intent = Intent(Intent.ACTION_VIEW, Uri.parse(url))
            startActivity(intent)
        }

        val slackView = dialogView.findViewById<TextView>(R.id.slackLink)
        slackView.setOnClickListener {
            val url = getString(R.string.slack_url)
            val intent = Intent(Intent.ACTION_VIEW, Uri.parse(url))
            startActivity(intent)
        }

        val websiteView = dialogView.findViewById<TextView>(R.id.websiteLink)
        websiteView.setOnClickListener {
            val url = getString(R.string.website_url)
            val intent = Intent(Intent.ACTION_VIEW, Uri.parse(url))
            startActivity(intent)
        }
    }

    private fun formatAboutText(dialogView: View) {
        val textView = dialogView.findViewById<TextView>(R.id.descriptionText)
        val formattedText = getString(R.string.description_text)
        textView.text = Html.fromHtml(formattedText, Html.FROM_HTML_MODE_LEGACY)
    }

    private fun requestUserPermissions() {
        val permissionLst = arrayListOf<String>()

        val requestPermissionLauncher =
            registerForActivityResult(
                ActivityResultContracts.RequestMultiplePermissions()
            ) {
                initialize()
            }

        // Register the cell info callback
        if (ActivityCompat.checkSelfPermission(
                this,
                Manifest.permission.ACCESS_FINE_LOCATION
            ) != PackageManager.PERMISSION_GRANTED
        ) {
            permissionLst.add(Manifest.permission.ACCESS_FINE_LOCATION)
        }

        if (ActivityCompat.checkSelfPermission(
                this,
                Manifest.permission.READ_PHONE_NUMBERS
            ) != PackageManager.PERMISSION_GRANTED
        ) {
            permissionLst.add(Manifest.permission.READ_PHONE_NUMBERS)
        }

        if (permissionLst.size > 0) {
            requestPermissionLauncher.launch(permissionLst.toTypedArray())
        } else {
            initialize()
        }
    }

    /**
     * Initialization is performed after the user permissions have been requested.
     *
     */
    private fun initialize() {
        try {
            configProperties = Utils().loadConfiguration(this.assets, "config.properties.xml")
            populateM8SelectionSpinner()
            exoPlayerView = findViewById(R.id.idExoPlayerVIew)
            setApplicationVersionNumber()
            printDependenciesVersionNumbers()
            registerButtonListener()
            mediaSessionHandlerAdapter.initialize(
                this,
                ::onConnectionToMediaSessionHandlerEstablished
            )
            exoPlayerAdapter = mediaSessionHandlerAdapter.getExoPlayerAdapter()
            val representationInfoTextView = findViewById<TextView>(R.id.representation_info)
            mediaStreamHandlerEventHandler.initialize(representationInfoTextView, this)
        } catch (e: Exception) {
            e.printStackTrace()
        }
    }

    override fun onStop() {
        EventBus.getDefault().unregister(mediaStreamHandlerEventHandler)
        super.onStop()
        // Unbind from the service
        mediaSessionHandlerAdapter.reset()
    }

    override fun onStart() {
        super.onStart()
        EventBus.getDefault().register(mediaStreamHandlerEventHandler)
    }

    private fun setApplicationVersionNumber() {
        try {
            val packageInfo = packageManager.getPackageInfo(packageName, 0)
            val versionName = packageInfo.versionName
            val versionTextView = findViewById<TextView>(R.id.versionNumber)
            val versionText = getString(R.string.version_text_field, versionName)
            versionTextView.text = versionText
        } catch (e: PackageManager.NameNotFoundException) {
            e.printStackTrace()
        }
    }

    private fun printDependenciesVersionNumbers() {
        Log.d(
            TAG_AWARE_APPLICATION,
            "5GMS Common Library Version: ${BuildConfig.LIB_VERSION_a5gmscommonlibrary}"
        )
        Log.d(
            TAG_AWARE_APPLICATION,
            "5GMS Media Stream Handler Version: ${BuildConfig.LIB_VERSION_a5gmsmediastreamhandler}"
        )
    }

    private fun populateM8SelectionSpinner() {
        try {
            val spinner: Spinner = findViewById(R.id.idM8Spinner)
            val spinnerOptions: ArrayList<String> = ArrayList()
            val propertyNames = configProperties.propertyNames()

            while (propertyNames.hasMoreElements()) {
                spinnerOptions.add(propertyNames.nextElement() as String)
            }

            val adapter: ArrayAdapter<String> = ArrayAdapter<String>(
                this,
                android.R.layout.simple_spinner_item, spinnerOptions
            )
            spinner.adapter = adapter
            spinner.onItemSelectedListener = this
        } catch (e: Exception) {
            e.printStackTrace()
        }
    }

    private fun initializeRetrofitForM8InterfaceApi(url: String) {
        val retrofitM8Interface: Retrofit = Retrofit.Builder()
            .baseUrl(url)
            .addConverterFactory(GsonConverterFactory.create())
            .build()

        m8InterfaceApi =
            retrofitM8Interface.create(M8InterfaceApi::class.java)
    }

    private fun onConnectionToMediaSessionHandlerEstablished() {
        exoPlayerAdapter.initialize(exoPlayerView, this)
    }

    private fun registerButtonListener() {
        findViewById<Button>(R.id.loadButton)
            .setOnClickListener {
                loadStream()
            }
    }

    private fun onM8DataChanged() {
        mediaSessionHandlerAdapter.setM5Endpoint(m8Data.m5BaseUrl)
        populateStreamSelectionSpinner()
    }

    private fun populateStreamSelectionSpinner() {
        try {
            val spinner: Spinner = findViewById(R.id.idStreamSpinner)
            val spinnerOptions: ArrayList<String> = ArrayList()

            val iterator = m8Data.serviceList.iterator()
            while (iterator.hasNext()) {
                spinnerOptions.add(iterator.next().name)
            }
            val adapter: ArrayAdapter<String> = ArrayAdapter<String>(
                this,
                android.R.layout.simple_spinner_item, spinnerOptions
            )
            spinner.adapter = adapter
            spinner.onItemSelectedListener = this
        } catch (e: Exception) {
            e.printStackTrace()
        }
    }

    private fun loadStream() {
        exoPlayerAdapter.stop()
        val serviceListEntry: ServiceListEntry = m8Data.serviceList[currentSelectedStreamIndex]
        mediaSessionHandlerAdapter.initializePlaybackByServiceListEntry(serviceListEntry)
    }

    private fun replaceDoubleTicks(value: String): String {
        return value.replace("\"", "")
    }

    override fun onItemSelected(parent: AdapterView<*>?, view: View?, position: Int, id: Long) {
        if (parent != null) {
            when (parent.id) {
                R.id.idStreamSpinner -> {
                    currentSelectedStreamIndex = position
                }

                R.id.idM8Spinner -> {
                    currentSelectedM8Key = parent.selectedItem as String
                    val selectedUri = URI(configProperties.getProperty(currentSelectedM8Key))
                    if (selectedUri.isAbsolute) {
                        setM8DataViaEndpoint(selectedUri.toString())
                    } else {
                        setM8DataViaJson(selectedUri.toString())
                    }
                }

                else -> { // Note the block
                }
            }
        }
    }

    private fun setM8DataViaEndpoint(m8HostingEndpoint: String) {
        try {
            initializeRetrofitForM8InterfaceApi(m8HostingEndpoint)
            val call: Call<ResponseBody>? =
                m8InterfaceApi.fetchServiceAccessInformationList()
            call?.enqueue(object : Callback<ResponseBody?> {
                override fun onResponse(
                    call: Call<ResponseBody?>,
                    response: Response<ResponseBody?>
                ) {
                    val resource: String? = response.body()?.string()
                    if (resource != null) {
                        val jsonObject: JsonObject =
                            Json.parseToJsonElement(resource).jsonObject
                        val m5BaseUrl: String =
                            replaceDoubleTicks(jsonObject["m5BaseUrl"].toString())
                        val jsonServiceList = jsonObject["serviceList"]?.jsonArray
                        m8Data = jsonServiceList?.let { createM8Model(m5BaseUrl, it) }!!
                        onM8DataChanged()
                    }
                }

                override fun onFailure(call: Call<ResponseBody?>, t: Throwable) {
                    call.cancel()
                }
            })
        } catch (_: Exception) {

        }
    }

    private fun setM8DataViaJson(url: String) {
        val json: String?
        try {
            val inputStream: InputStream = assets.open(url)
            json = inputStream.bufferedReader().use { it.readText() }
            val jsonObject: JsonObject = Json.parseToJsonElement(json).jsonObject
            val m5BaseUrl: String = replaceDoubleTicks(jsonObject["m5BaseUrl"].toString())
            val jsonServiceList = jsonObject["serviceList"]?.jsonArray
            m8Data = jsonServiceList?.let { createM8Model(m5BaseUrl, it) }!!
            onM8DataChanged()
        } catch (e: Exception) {
            e.printStackTrace()
        }
    }

    private fun createM8Model(m5BaseUrl: String, jsonServiceList: JsonArray): M8Model {
        val serviceList = ArrayList<ServiceListEntry>()

        for (serviceListEntry in jsonServiceList) {
            val itemAsJsonObject = Json.parseToJsonElement(serviceListEntry.toString()).jsonObject
            val name: String =
                replaceDoubleTicks(itemAsJsonObject["name"].toString())
            val provisioningSessionId =
                replaceDoubleTicks(itemAsJsonObject["provisioningSessionId"].toString())

            val entryPoints = ArrayList<EntryPoint>()
            val entryPointList = itemAsJsonObject["entryPoints"]?.jsonArray

            if (entryPointList != null) {
                for (entryPoint in entryPointList) {
                    val entryPointAsJsonObject =
                        Json.parseToJsonElement(entryPoint.toString()).jsonObject
                    val locator = replaceDoubleTicks(entryPointAsJsonObject["locator"].toString())
                    val contentType =
                        replaceDoubleTicks(entryPointAsJsonObject["contentType"].toString())
                    val profiles = ArrayList<String>()
                    val profileList = entryPointAsJsonObject["profiles"]?.jsonArray
                    if (profileList != null) {
                        for (profileEntry in profileList) {
                            profiles.add(profileEntry.toString())
                        }
                    }
                    entryPoints.add(
                        EntryPoint(
                            locator,
                            contentType,
                            profiles
                        )
                    )
                }
            }
            val entry = ServiceListEntry(
                provisioningSessionId,
                name,
                entryPoints
            )
            serviceList.add(entry)
        }

        return M8Model(m5BaseUrl, serviceList)
    }

    override fun onNothingSelected(parent: AdapterView<*>?) {
        TODO("Not yet implemented")
    }
}<|MERGE_RESOLUTION|>--- conflicted
+++ resolved
@@ -55,13 +55,8 @@
 
 @UnstableApi
 class MainActivity : AppCompatActivity(), AdapterView.OnItemSelectedListener {
-<<<<<<< HEAD
 
     private val mediaSessionHandlerAdapter = MediaSessionHandlerAdapter()
-=======
-    private val mediaSessionHandlerAdapter = MediaSessionHandlerAdapter()
-    private val exoPlayerAdapter = ExoPlayerAdapter()
->>>>>>> 89ca861f
     private val mediaStreamHandlerEventHandler = MediaStreamHandlerEventHandler()
     private var currentSelectedStreamIndex: Int = 0
     private lateinit var exoPlayerAdapter: ExoPlayerAdapter
